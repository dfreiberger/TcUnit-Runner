--- conflicted
+++ resolved
@@ -62,11 +62,8 @@
                 .Add("v=|VisualStudioSolutionFilePath=", "The full path to the TwinCAT project (sln-file)", v => VisualStudioSolutionFilePath = v)
                 .Add("t=|TcUnitTaskName=", "[OPTIONAL] The name of the task running TcUnit defined under \"Tasks\"", t => TcUnitTaskName = t)
                 .Add("a=|AmsNetId=", "[OPTIONAL] The AMS NetId of the device of where the project and TcUnit should run", a => AmsNetId = a)
-<<<<<<< HEAD
                 .Add("Timeout=", "[OPTIONAL] Timeout the process with an error after X minutes", t => Timeout = t)
-=======
                 .Add("w=|TwinCATVersion=", "[OPTIONAL] The TwinCAT version to be used to load the TwinCAT project", w => ForceToThisTwinCATVersion = w)
->>>>>>> 37a52cbc
                 .Add("?|h|help", h => showHelp = h != null);
             try
             {
